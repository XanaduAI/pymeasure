--- conflicted
+++ resolved
@@ -88,8 +88,5 @@
 Kévin Petit
 Orion Smedley
 Samuel Simpson
-<<<<<<< HEAD
-Emmanuel Ferdman
-=======
 Dawid Maślanka
->>>>>>> 35122c31
+Emmanuel Ferdman