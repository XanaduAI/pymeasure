--- conflicted
+++ resolved
@@ -22,13 +22,9 @@
 # THE SOFTWARE.
 #
 
-<<<<<<< HEAD
-from pymeasure.instruments import Instrument, SCPIUnknownMixin, discreteTruncate, RangeException
-=======
-from pymeasure.instruments import Instrument
+from pymeasure.instruments import Instrument, SCPIUnknownMixin
 from pymeasure.instruments.validators import discreteTruncate
 from pymeasure.errors import RangeException
->>>>>>> 66157980
 from pyvisa import VisaIOError
 
 import numpy as np
